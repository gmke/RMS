--- conflicted
+++ resolved
@@ -2078,13 +2078,8 @@
             text_str += 'Hide on-screen text - F1\n'
 
 
-<<<<<<< HEAD
-            self.ax.text(8, self.current_ff.nrows - 5, text_str, color=font_color, \
-                verticalalignment='bottom', horizontalalignment='left', fontproperties=font)
-=======
             self.ax.text(self.current_ff.ncols - 5, self.current_ff.nrows - 5, text_str, color='w', verticalalignment='bottom', 
                 horizontalalignment='right', fontproperties=font)
->>>>>>> 39156119
 
 
         # Show fitting instructions
