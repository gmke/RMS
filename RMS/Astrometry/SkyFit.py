--- conflicted
+++ resolved
@@ -68,7 +68,7 @@
 # Import Cython functions
 import pyximport
 pyximport.install(setup_args={'include_dirs':[np.get_include()]})
-from RMS.Astrometry.CyFunctions import subsetCatalog, trueRaDec2ApparentAltAz, apparentAltAz2TrueRADec
+from RMS.Astrometry.CyFunctions import subsetCatalog, cyTrueRaDec2ApparentAltAz, cyApparentAltAz2TrueRADec
 
 
 
@@ -375,10 +375,6 @@
         plt.rcParams['keymap.xscale'] = ''
         plt.rcParams['keymap.grid'] = ''
         plt.rcParams['keymap.grid_minor'] = ''
-<<<<<<< HEAD
-
-=======
->>>>>>> 908ee22f
 
 
         self.ax.figure.canvas.mpl_connect('button_press_event', self.onMousePress)
@@ -591,7 +587,7 @@
             jd, ra, dec, _ = xyToRaDecPP(time_data, [x], [y], [1], self.platepar, extinction_correction=False)
 
             # Compute apparent alt/az
-            azim, alt = trueRaDec2ApparentAltAz( \
+            azim, alt = cyTrueRaDec2ApparentAltAz( \
                 np.radians(ra[0]), np.radians(dec[0]), jd[0], np.radians(self.platepar.lat), \
                 np.radians(self.platepar.lon), self.platepar.refraction)
             azim, alt = np.degrees(azim), np.degrees(alt)
@@ -1082,7 +1078,7 @@
 
 
         # Convert the reference apparent Alt/Az in the epoch of date to true RA/Dec in J2000
-        ra, dec = apparentAltAz2TrueRADec(\
+        ra, dec = cyApparentAltAz2TrueRADec(\
             np.radians(self.platepar.az_centre), np.radians(self.platepar.alt_centre), self.platepar.JD, \
             np.radians(self.platepar.lat), np.radians(self.platepar.lon), self.platepar.refraction)
 
@@ -1349,13 +1345,9 @@
         elif event.key == 'v':
 
             self.platepar.RA_d, self.platepar.dec_d, self.platepar.rotation_from_horiz = self.getFOVcentre()
-<<<<<<< HEAD
-
-=======
-            
->>>>>>> 908ee22f
+
             # Compute reference Alt/Az to apparent coordinates, epoch of date
-            az_centre, alt_centre = trueRaDec2ApparentAltAz( \
+            az_centre, alt_centre = cyTrueRaDec2ApparentAltAz( \
                 np.radians(self.platepar.RA_d), np.radians(self.platepar.dec_d), self.platepar.JD, \
                 np.radians(self.platepar.lat), np.radians(self.platepar.lon), self.platepar.refraction)
 
@@ -1963,14 +1955,9 @@
         if self.draw_calstars:
             self.drawCalstars()
 
-<<<<<<< HEAD
-
-=======
-        
->>>>>>> 908ee22f
 
         # Update centre of FOV in horizontal coordinates (epoch of date)
-        az_centre, alt_centre = trueRaDec2ApparentAltAz(np.radians(self.platepar.RA_d), \
+        az_centre, alt_centre = cyTrueRaDec2ApparentAltAz(np.radians(self.platepar.RA_d), \
             np.radians(self.platepar.dec_d), self.platepar.JD, np.radians(self.platepar.lat), \
             np.radians(self.platepar.lon), self.platepar.refraction)
         self.platepar.az_centre, self.platepar.alt_centre = np.degrees(az_centre), np.degrees(alt_centre)
@@ -2046,11 +2033,6 @@
 
         ### ###
 
-<<<<<<< HEAD
-
-=======
-        
->>>>>>> 908ee22f
         if self.show_key_help == 0:
             text_str = 'Show fit parameters - F1'
 
@@ -2221,11 +2203,7 @@
         # Convert the FOV centre to RA/Dec
         _, ra_centre, dec_centre, _ = xyToRaDecPP([img_time], [self.platepar.X_res/2], \
             [self.platepar.Y_res/2], [1], self.platepar, extinction_correction=False)
-<<<<<<< HEAD
-
-=======
-        
->>>>>>> 908ee22f
+
         ra_centre = ra_centre[0]
         dec_centre = dec_centre[0]
 
@@ -2248,11 +2226,6 @@
 
         # Compute the current Julian date
         jd = date2JD(*self.img_handle.currentTime())
-<<<<<<< HEAD
-
-=======
-        
->>>>>>> 908ee22f
 
         # Take only those stars which are inside the FOV
         filtered_indices, filtered_catalog_stars = subsetCatalog(catalog_stars, ra_centre, dec_centre, \
@@ -2333,7 +2306,7 @@
         self.platepar.F_scale = scale
 
         # Compute reference Alt/Az to apparent coordinates, epoch of date
-        az_centre, alt_centre = trueRaDec2ApparentAltAz(np.radians(ra), np.radians(dec), jd, \
+        az_centre, alt_centre = cyTrueRaDec2ApparentAltAz(np.radians(ra), np.radians(dec), jd, \
             np.radians(self.platepar.lat), np.radians(self.platepar.lon), self.platepar.refraction)
         self.platepar.az_centre, self.platepar.alt_centre = np.degrees(az_centre), np.degrees(alt_centre)
 
@@ -2345,11 +2318,7 @@
 
         # Update reference position angle
         self.platepar.pos_angle_ref = pos_angle_ref
-<<<<<<< HEAD
-
-=======
-        
->>>>>>> 908ee22f
+
         # Save the current rotation w.r.t horizon value
         self.platepar.rotation_from_horiz = rotationWrtHorizon(self.platepar)
 
@@ -2391,7 +2360,7 @@
 
 
         # Convert the reference apparent Alt/Az in the epoch of date to true RA/Dec in J2000
-        ra, dec = apparentAltAz2TrueRADec(\
+        ra, dec = cyApparentAltAz2TrueRADec(\
             np.radians(self.azim_centre), np.radians(self.alt_centre), date2JD(*img_time), \
             np.radians(self.platepar.lat), np.radians(self.platepar.lon), self.platepar.refraction)
         ra, dec = np.degrees(ra), np.degrees(dec)
@@ -2505,7 +2474,7 @@
         self.platepar.RA_d, self.platepar.dec_d, self.platepar.rotation_from_horiz = self.getFOVcentre()
 
         # Update centre of FOV in horizontal coordinates (epoch of date)
-        az_centre, alt_centre = trueRaDec2ApparentAltAz(np.radians(self.platepar.RA_d), \
+        az_centre, alt_centre = cyTrueRaDec2ApparentAltAz(np.radians(self.platepar.RA_d), \
             np.radians(self.platepar.dec_d), self.platepar.JD, np.radians(self.platepar.lat), \
             np.radians(self.platepar.lon), self.platepar.refraction)
         self.platepar.az_centre, self.platepar.alt_centre = np.degrees(az_centre), np.degrees(alt_centre)
@@ -2868,11 +2837,7 @@
 
 
         ## Compute standard coordinates ##
-<<<<<<< HEAD
-
-=======
-        
->>>>>>> 908ee22f
+
         # Platepar with no distortion
         pp_nodist = copy.deepcopy(self.platepar)
         pp_nodist.x_poly_rev *= 0
@@ -2895,11 +2860,7 @@
         # Calculate the distance and the angle between each pair of image positions and catalog predictions
         for star_no, (cat_x, cat_y, std_x, std_y, cat_coords, img_c) in enumerate(zip(catalog_x, catalog_y, \
             standard_x, standard_y, catalog_stars, img_stars)):
-<<<<<<< HEAD
-
-=======
-            
->>>>>>> 908ee22f
+
             img_x, img_y, sum_intens = img_c
             ra, dec, mag = cat_coords
 
@@ -3008,11 +2969,7 @@
 
 
         ### Calculate the fit residuals for every fitted star ###
-<<<<<<< HEAD
-
-=======
-        
->>>>>>> 908ee22f
+
         # Get image coordinates of catalog stars
         catalog_x, catalog_y, catalog_mag = getCatalogStarsImagePositions(catalog_stars, jd, self.platepar)
 
@@ -3041,11 +2998,7 @@
         # Calculate the distance and the angle between each pair of image positions and catalog predictions
         for star_no, (cat_x, cat_y, cat_coords, img_c) in enumerate(zip(catalog_x, catalog_y, catalog_stars, \
             img_stars)):
-<<<<<<< HEAD
-
-=======
-                
->>>>>>> 908ee22f
+
             # Compute image coordinates
             img_x, img_y, _ = img_c
             img_radius = np.hypot(img_x - self.platepar.X_res/2, img_y - self.platepar.Y_res/2)
@@ -3071,11 +3024,7 @@
 
 
             # Compute image residuals
-<<<<<<< HEAD
-            x_residuals.append(cat_x - img_x)
-=======
             x_residuals.append(cat_x - img_x) 
->>>>>>> 908ee22f
             y_residuals.append(cat_y - img_y)
             radius_residuals.append(np.hypot(cat_x - self.platepar.X_res/2, cat_y - self.platepar.Y_res/2) \
                 - img_radius)
@@ -3095,7 +3044,7 @@
 
 
             # Compute azim/elev from the catalog
-            azim_cat, elev_cat = trueRaDec2ApparentAltAz( \
+            azim_cat, elev_cat = cyTrueRaDec2ApparentAltAz( \
                 np.radians(cat_ra), np.radians(cat_dec), jd, np.radians(self.platepar.lat), \
                 np.radians(self.platepar.lon), self.platepar.refraction)
             azim_cat, elev_cat = np.degrees(azim_cat), np.degrees(elev_cat)
@@ -3105,7 +3054,7 @@
 
 
             # Compute azim/elev from image coordinates
-            azim_img, elev_img = trueRaDec2ApparentAltAz( \
+            azim_img, elev_img = cyTrueRaDec2ApparentAltAz( \
                 np.radians(img_ra), np.radians(img_dec), jd, np.radians(self.platepar.lat), \
                 np.radians(self.platepar.lon), self.platepar.refraction)
             azim_img, elev_img = np.degrees(azim_img), np.degrees(elev_img)
@@ -3115,11 +3064,7 @@
             elev_residuals.append(elev_cat - elev_img)
 
 
-<<<<<<< HEAD
-
-=======
-        
->>>>>>> 908ee22f
+
         # Init astrometry fit window
         fig_a, ( \
             (ax_azim, ax_elev, ax_skyradius), \
@@ -3212,11 +3157,7 @@
         ax_y.set_ylim([-max_ylim, max_ylim])
         ax_radius.set_ylim([-max_ylim, max_ylim])
 
-<<<<<<< HEAD
-
-=======
-        
->>>>>>> 908ee22f
+
         fig_a.tight_layout()
         fig_a.show()
 
@@ -3277,11 +3218,7 @@
         if plate_tool.platepar is not None:
             if not hasattr(plate_tool.platepar, "extinction_scale"):
                 plate_tool.platepar.extinction_scale = 1.0
-<<<<<<< HEAD
-
-=======
-            
->>>>>>> 908ee22f
+
 
         # Set the dir path in case it changed
         plate_tool.dir_path = dir_path
