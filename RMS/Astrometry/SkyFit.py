""" GUI tool for making initial plate estimations and manually fitting astrometric plates. """

# The MIT License

# Copyright (c) 2017 Denis Vida

# Permission is hereby granted, free of charge, to any person obtaining a copy
# of this software and associated documentation files (the "Software"), to deal
# in the Software without restriction, including without limitation the rights
# to use, copy, modify, merge, publish, distribute, sublicense, and/or sell
# copies of the Software, and to permit persons to whom the Software is
# furnished to do so, subject to the following conditions:

# The above copyright notice and this permission notice shall be included in
# all copies or substantial portions of the Software.

# THE SOFTWARE IS PROVIDED "AS IS", WITHOUT WARRANTY OF ANY KIND, EXPRESS OR
# IMPLIED, INCLUDING BUT NOT LIMITED TO THE WARRANTIES OF MERCHANTABILITY,
# FITNESS FOR A PARTICULAR PURPOSE AND NONINFRINGEMENT. IN NO EVENT SHALL THE
# AUTHORS OR COPYRIGHT HOLDERS BE LIABLE FOR ANY CLAIM, DAMAGES OR OTHER
# LIABILITY, WHETHER IN AN ACTION OF CONTRACT, TORT OR OTHERWISE, ARISING FROM,
# OUT OF OR IN CONNECTION WITH THE SOFTWARE OR THE USE OR OTHER DEALINGS IN
# THE SOFTWARE.

from __future__ import print_function, division, absolute_import

import os
import sys
import math
import datetime
import argparse
    
# tkinter import that works on both Python 2 and 3
try:
    import tkinter
    from tkinter import messagebox
except:
    import Tkinter as tkinter
    import tkMessageBox as messagebox


import numpy as np
import scipy.optimize
import matplotlib
import matplotlib.pyplot as plt
from matplotlib.font_manager import FontProperties

import RMS.ConfigReader as cr
import RMS.Formats.CALSTARS as CALSTARS
from RMS.Formats.Platepar import Platepar
from RMS.Formats.FrameInterface import detectInputType
from RMS.Formats import StarCatalog
from RMS.Astrometry.ApplyAstrometry import altAz2RADec, XY2CorrectedRADecPP, raDec2AltAz, raDecToCorrectedXY
from RMS.Astrometry.Conversions import date2JD, jd2Date
from RMS.Routines import Image
from RMS.Math import angularSeparation
from RMS.Misc import decimalDegreesToSexHours, openFileDialog

# Import Cython functions
import pyximport
pyximport.install(setup_args={'include_dirs':[np.get_include()]})
from RMS.Astrometry.CyFunctions import subsetCatalog



# TkAgg has issues when opening an external file prompt, so other backends are forced if available
if matplotlib.get_backend() == 'TkAgg':

    backends = ['Qt5Agg', 'Qt4Agg']

    for bk in backends:
        
        # Try setting backend
        try:
            plt.switch_backend(bk)

        except:
            pass


print('Using backend: ', matplotlib.get_backend())



class FOVinputDialog(object):
    """ Dialog for inputting FOV centre in Alt/Az. """
    def __init__(self, parent):

        self.parent = parent

        # Set initial angle values
        self.azim = self.alt = 0

        self.top = tkinter.Toplevel(parent)

        # Bind the Enter key to run the verify function
        self.top.bind('<Return>', self.verify)

        tkinter.Label(self.top, text="FOV centre (degrees)").grid(row=0, columnspan=2)

        azim_label = tkinter.Label(self.top, text='Azim = ')
        azim_label.grid(row=1, column=0)
        self.azimuth = tkinter.Entry(self.top)
        self.azimuth.grid(row=1, column=1)
        self.azimuth.focus_set()

        elev_label = tkinter.Label(self.top, text='Alt  =')
        elev_label.grid(row=2, column=0)
        self.altitude = tkinter.Entry(self.top)
        self.altitude.grid(row=2, column=1)

        b = tkinter.Button(self.top, text="OK", command=self.verify)
        b.grid(row=3, columnspan=2)


    def verify(self, event=None):
        """ Check that the azimuth and altitude are withing the bounds. """

        try:
            # Read values
            self.azim = float(self.azimuth.get())
            self.alt  = float(self.altitude.get())

            # Check that the values are within the bounds
            if ((self.azim < 0) and (self.azim > 360)) or ((self.alt < 0) or (self.alt > 90)):
                messagebox.showerror(title='Range error', message='The azimuth or altitude are not within the limits!')
            else:
                self.top.destroy()

        except:
            messagebox.showerror(title='Range error', message='The azimuth or altitude are not within the limits!')


    def getAltAz(self):
        """ Returns inputed FOV centre. """

        return self.azim, self.alt




class PlateTool(object):
    def __init__(self, dir_path, config, beginning_time=None, fps=None, gamma=None):
        """ SkyFit interactive window.

        Arguments:
            dir_path: [str] Absolute path to the directory containing image files.
            config: [Config struct]

        Keyword arguments:
            beginning_time: [datetime] Datetime of the video beginning. Optional, only can be given for
                video input formats.
            fps: [float] Frames per second, used only when images in a folder are used.
            gamma: [float] Camera gamma. None by default, then it will be used from the platepar file or
                config.
        """

        self.config = config
        self.dir_path = dir_path


        # If camera gamma was given, change the value in config
        if gamma is not None:
            config.gamma = gamma


        # Flag which regulates wheter the maxpixel or the avepixel image is shown (avepixel by default)
        self.img_type_flag = 'avepixel'

        # Star picking mode
        self.star_pick_mode = False
        self.star_selection_centroid = True
        self.circle_aperature = None
        self.circle_aperature_outer = None
        self.star_aperature_radius = 5
        self.x_centroid = self.y_centroid = None
        self.photom_deviatons_scat = []

        self.catalog_stars_visible = True
        self.draw_calstars = True

        self.show_key_help = 1

        # List of paired image and catalog stars
        self.paired_stars = []

        # Positions of the mouse cursor
        self.mouse_x = 0
        self.mouse_y = 0

        # Position of mouse cursor when it was last pressed
        self.mouse_x_press = 0
        self.mouse_y_press = 0

        # Kwy increment
        self.key_increment = 1.0

        # Image gamma and levels
        self.bit_depth = self.config.bit_depth
        self.img_gamma = 1.0
        self.img_level_min = 0
        self.img_level_max = 2**self.bit_depth - 1

        self.img_data_raw = None

        self.adjust_levels_mode = False
        self.auto_levels = False

        # Platepar format (json or txt)
        self.platepar_fmt = None

        # Flat field
        self.flat_struct = None

        # Dark frame
        self.dark = None

        # Image coordinates of catalog stars
        self.catalog_x = self.catalog_y = None

        ######################################################################################################


        
        # Detect input file type and load appropriate input plugin
        self.img_handle = detectInputType(self.dir_path, self.config, beginning_time=beginning_time, fps=fps)


        # Extract the directory path if a file was given
        if os.path.isfile(self.dir_path):
            
            self.dir_path, _ = os.path.split(self.dir_path)



        # Load catalog stars
        self.catalog_stars = self.loadCatalogStars(self.config.catalog_mag_limit)
        self.cat_lim_mag = self.config.catalog_mag_limit

        # Check if the catalog exists
        if not self.catalog_stars.any():
            messagebox.showerror(title='Star catalog error', message='Star catalog from path ' \
                + os.path.join(self.config.star_catalog_path, self.config.star_catalog_file) \
                + 'could not be loaded!')
            sys.exit()
        else:
            print('Star catalog loaded!')


        # Find the CALSTARS file in the given folder
        calstars_file = None
        for cal_file in os.listdir(self.dir_path):
            if ('CALSTARS' in cal_file) and ('.txt' in cal_file):
                calstars_file = cal_file
                break

        if calstars_file is None:

            # Check if the calstars file is required
            if self.img_handle.require_calstars:
                
                messagebox.showinfo(title='CALSTARS error', \
                    message='CALSTARS file could not be found in the given directory!')

            self.calstars = {}

        else:

            # Load the calstars file
            calstars_list = CALSTARS.readCALSTARS(self.dir_path, calstars_file)

            # Convert the list to a dictionary
            self.calstars = {ff_file: star_data for ff_file, star_data in calstars_list}

            print('CALSTARS file: ' + calstars_file + ' loaded!')



        # Load the platepar file
        self.platepar_file, self.platepar = self.loadPlatepar()

        if self.platepar_file:

            print('Platepar loaded:', self.platepar_file)

            # Print the field of view size
            print("FOV: {:.2f} x {:.2f} deg".format(*self.computeFOVSize()))

        
        # If the platepar file was not loaded, set initial values from config
        else:
            self.makeNewPlatepar(update_image=False)

            # Create the name of the platepar file
            self.platepar_file = os.path.join(self.dir_path, self.config.platepar_name)


        # Set the given gamma value to platepar
        if gamma is not None:
            self.platepar.gamma = gamma


        ### INIT IMAGE ###

        plt.figure(facecolor='black')
        plt.gcf().canvas.set_window_title('SkyFit')

        # Init the first image
        self.updateImage(first_update=True)

        self.ax = plt.gca()

        # Set the bacground color to black
        #matplotlib.rcParams['axes.facecolor'] = 'k'

        # Disable standard matplotlib keyboard shortcuts
        plt.rcParams['keymap.save'] = ''
        plt.rcParams['keymap.fullscreen'] = ''
        plt.rcParams['keymap.all_axes'] = ''
        plt.rcParams['keymap.quit'] = ''
        plt.rcParams['keymap.pan'] = ''


        
        self.ax.figure.canvas.mpl_connect('button_press_event', self.onMousePress)
        self.ax.figure.canvas.mpl_connect('button_release_event', self.onMouseRelease)
        
        self.ax.figure.canvas.mpl_connect('motion_notify_event', self.onMouseMotion)

        # Register which mouse/keyboard events will evoke which function
        self.ax.figure.canvas.mpl_connect('scroll_event', self.onScroll)
        self.scroll_counter = 0

        self.ax.figure.canvas.mpl_connect('key_press_event', self.onKeyPress)



    def onMousePress(self, event):
        """ Called when the mouse click is pressed. """

        # Record the mouse cursor positions
        self.mouse_x_press = event.xdata
        self.mouse_y_press = event.ydata


    def onMouseRelease(self, event):
        """ Called when the mouse click is released. """

        # Call the same function for mouse movements to update the variables in the background
        self.onMouseMotion(event)


        # If the histogram is on, adjust the levels
        if self.adjust_levels_mode:

            # Left mouse button sets the minimum level
            if event.button == 1:

                # Compute the new image level from clicked position
                img_level_min_new = event.xdata/self.img_data_raw.shape[1]*(2**self.bit_depth)

                # Make sure the minimum level is smaller than the maximum level
                if (img_level_min_new < self.img_level_max) and (img_level_min_new > 0):
                    self.img_level_min = img_level_min_new


            # Right mouse button sets the maximum level
            if event.button == 3:

                # Compute the new image level from clicked position
                img_level_max_new = event.xdata/self.img_data_raw.shape[1]*(2**self.bit_depth)

                # Make sure the minimum level is smaller than the maximum level
                if (img_level_max_new > self.img_level_min) and (img_level_max_new < (2**self.bit_depth - 1)):
                    self.img_level_max = img_level_max_new

            self.updateImage()


        # If the star picking mode is on
        elif self.star_pick_mode:

            # Left mouse button, select stars
            if event.button == 1:

                # If the centroid of the star has to be picked
                if self.star_selection_centroid:

                    # Perform centroiding with 2 iterations

                    x_cent_tmp, y_cent_tmp, _ = self.centroidStar()

                    # Centroid the star around the pressed coordinates
                    self.x_centroid, self.y_centroid, \
                        self.star_intensity = self.centroidStar(prev_x_cent=x_cent_tmp, \
                            prev_y_cent=y_cent_tmp)

                    # Draw the centroid on the image
                    plt.scatter(self.x_centroid, self.y_centroid, marker='+', c='y', s=100, lw=3, alpha=0.5)

                    # Select the closest catalog star to the centroid as the first guess
                    self.closest_cat_star_indx = self.findClosestCatalogStarIndex(self.x_centroid, self.y_centroid)

                    # Plot the closest star as a purple cross
                    self.selected_cat_star_scatter = plt.scatter(self.catalog_x[self.closest_cat_star_indx], 
                        self.catalog_y[self.closest_cat_star_indx], marker='+', c='purple', s=100, lw=3)

                    # Update canvas
                    plt.gcf().canvas.draw()

                    # Switch to the mode where the catalog star is selected
                    self.star_selection_centroid = False

                    self.drawCursorCircle()


                # If the catalog star has to be picked
                else:

                    # Select the closest catalog star
                    self.closest_cat_star_indx = self.findClosestCatalogStarIndex(self.mouse_x_press, \
                        self.mouse_y_press)

                    if self.selected_cat_star_scatter is not None:
                        self.selected_cat_star_scatter.remove()

                    # Plot the closest star as a purple cross
                    self.selected_cat_star_scatter = plt.scatter(self.catalog_x[self.closest_cat_star_indx], 
                        self.catalog_y[self.closest_cat_star_indx], marker='+', c='purple', s=50, lw=2)

                    # Update canvas
                    plt.gcf().canvas.draw()


            # Right mouse button, deselect stars
            elif event.button == 3:

                if self.star_selection_centroid:

                    # Find the closest picked star
                    picked_indx = self.findClosestPickedStarIndex(self.mouse_x_press, self.mouse_y_press)

                    if self.paired_stars:
                        
                        # Remove the picked star from the list
                        self.paired_stars.pop(picked_indx)

                    self.updateImage()




    def onMouseMotion(self, event):
        """ Called with the mouse is moved. """


        # Read mouse position
        self.mouse_x = event.xdata
        self.mouse_y = event.ydata

        # Change the position of the star aperature circle
        if self.star_pick_mode:
            self.drawCursorCircle()

        

    def drawCursorCircle(self):
        """ Adds a circle around the mouse cursor. """

        # Delete the old aperature circle
        if self.circle_aperature is not None:
            self.circle_aperature.remove()
            self.circle_aperature = None

        if self.circle_aperature_outer is not None:
            self.circle_aperature_outer.remove()
            self.circle_aperature_outer = None

        # If centroid selection is on, show the annulus around the cursor
        if self.star_selection_centroid:

            # Plot a circle of the given radius around the cursor
            self.circle_aperature = matplotlib.patches.Circle((self.mouse_x, self.mouse_y),
                self.star_aperature_radius, edgecolor='yellow', fc='none')

            # Plot a circle of the given radius around the cursor, which is used to determine the region where the
            # background will be taken from
            self.circle_aperature_outer = matplotlib.patches.Circle((self.mouse_x, self.mouse_y),
                self.star_aperature_radius*2, edgecolor='yellow', fc='none', linestyle='dotted')

            plt.gca().add_patch(self.circle_aperature)
            plt.gca().add_patch(self.circle_aperature_outer)

        # If the catalog star selection mode is on, show a purple circle
        else:

            # Plot a purple circle
            self.circle_aperature = matplotlib.patches.Circle((self.mouse_x, self.mouse_y), 10, 
                edgecolor='purple', fc='none')

            plt.gca().add_patch(self.circle_aperature)


        plt.gcf().canvas.draw()



    def checkParamRange(self):
        """ Checks that the astrometry parameters are within the allowed range. """

        # Right ascension should be within 0-360
        self.platepar.RA_d = self.platepar.RA_d%360

        # Keep the declination in the allowed range
        if self.platepar.dec_d >= 90:
            self.platepar.dec_d = 89.999

        if self.platepar.dec_d <= -90:
            self.platepar.dec_d = -89.999



    def photometry(self, show_plot=False):
        """ Perform the photometry on selectes stars. """

        if self.star_pick_mode:

            ### Make a photometry plot

            # Extract star intensities and star magnitudes
            star_coords = []
            logsum_px = []
            catalog_mags = []
            for paired_star in self.paired_stars:

                img_star, catalog_star = paired_star

                star_x, star_y, px_intens = img_star
                _, _, star_mag = catalog_star

                lsp = np.log10(px_intens)

                # Skip intensities which were not properly calculated
                if np.isnan(lsp) or np.isinf(lsp):
                    continue

                star_coords.append([star_x, star_y])
                logsum_px.append(lsp)
                catalog_mags.append(star_mag)



            # Make sure there are more than 2 stars picked
            if len(logsum_px) > 2:

                def _photomLine(x, k):
                    # The slope is fixed to -2.5, coming from the definition of magnitude
                    return -2.5*x + k


                # Fit a line to the star data, where only the intercept has to be estimated
                photom_params, _ = scipy.optimize.curve_fit(_photomLine, logsum_px, catalog_mags, \
                    method='trf', loss='soft_l1')


                # Calculate the standard deviation
                fit_resids = np.array(catalog_mags) - _photomLine(np.array(logsum_px), *photom_params)
                fit_stddev = np.std(fit_resids)


                # Set photometry parameters
                self.platepar.mag_0 = -2.5
                self.platepar.mag_lev = photom_params[0]
                self.platepar.mag_lev_stddev = fit_stddev


                # Remove previous photometry deviation labels 
                if len(self.photom_deviatons_scat) > 0:
                    for entry in self.photom_deviatons_scat:
                        resid_lbl, mag_lbl = entry
                        try:
                            resid_lbl.remove()
                            mag_lbl.remove()
                        except:
                            pass

                self.photom_deviatons_scat = []



                if self.catalog_stars_visible:

                    # Plot photometry deviations on the main plot as colour coded rings
                    star_coords = np.array(star_coords)
                    star_coords_x, star_coords_y = star_coords.T

                    for star_x, star_y, fit_diff, star_mag in zip (star_coords_x, star_coords_y, fit_resids, \
                        catalog_mags):

                        photom_resid_txt = "{:.2f}".format(fit_diff)

                        # Determine the size of the residual text, larger the residual, larger the text
                        photom_resid_size = 8 + np.abs(fit_diff)/(np.max(np.abs(fit_resids))/5.0)

                        # Plot the residual as text under the star
                        photom_resid_lbl = plt.text(star_x, star_y + 10, photom_resid_txt, \
                            verticalalignment='top', horizontalalignment='center', \
                            fontsize=photom_resid_size, color='w')

                        # Plot the star magnitude
                        star_mag_lbl = plt.text(star_x, star_y - 10, "{:+.2}".format(star_mag), \
                            verticalalignment='bottom', horizontalalignment='center', \
                            fontsize=10, color='r')


                        self.photom_deviatons_scat.append([photom_resid_lbl, star_mag_lbl])


                    plt.draw()


                # Show the photometry fit plot
                if show_plot:

                    # Init plot
                    fig_p = plt.figure(facecolor=None)
                    ax_p = fig_p.add_subplot(1, 1, 1)

                    # Plot catalog magnitude vs. logsum of pixel intensities
                    self.photom_points = ax_p.scatter(-2.5*np.array(logsum_px), catalog_mags, s=5, c='r')

                    x_min, x_max = ax_p.get_xlim()
                    y_min, y_max = ax_p.get_ylim()

                    x_min_w = x_min - 3
                    x_max_w = x_max + 3
                    y_min_w = y_min - 3
                    y_max_w = y_max + 3

                    
                    # Plot fit info
                    fit_info = 'Fit: {:+.2f}LSP {:+.2f} +/- {:.2f} \nGamma = {:.2f}'.format(self.platepar.mag_0, \
                        self.platepar.mag_lev, fit_stddev, self.platepar.gamma)

                    print(fit_info)
                    #ax_p.text(x_min, y_min, fit_info, color='r', verticalalignment='top', horizontalalignment='left', fontsize=10)

                    # Plot the line fit
                    logsum_arr = np.linspace(x_min_w, x_max_w, 10)
                    ax_p.plot(logsum_arr, _photomLine(logsum_arr/(-2.5), *photom_params), label=fit_info, linestyle='--', color='k', alpha=0.5)

                    ax_p.legend()

                    if 'BSC' in self.config.star_catalog_file:
                        mag_str = "V"

                    elif 'gaia' in self.config.star_catalog_file.lower():
                        mag_str = 'GAIA G band'

                    else:
                        mag_str = "{:.2f}B + {:.2f}V + {:.2f}R + {:.2f}I".format(*self.config.star_catalog_band_ratios)
                        
                    ax_p.set_ylabel("Catalog magnitude ({:s})".format(mag_str))
                    ax_p.set_xlabel("Uncalibrated magnitude")

                    # Set wider axis limits
                    ax_p.set_xlim(x_min_w, x_max_w)
                    ax_p.set_ylim(y_min_w, y_max_w)

                    ax_p.invert_yaxis()
                    ax_p.invert_xaxis()

                    ax_p.grid()

                    
                    fig_p.show()
                    #plt.show()
                    #fig_p.clf()


            else:
                print('Need more than 2 stars for photometry plot!')



    def updateRefRADec(self):
        """ Update the reference RA and Dec from Alt/Az. """

        # Compute the datetime object of the reference Julian date
        time_data = [jd2Date(self.platepar.JD, dt_obj=True)]

        # Convert the reference alt/az to reference RA/Dec
        _, ra_data, dec_data = altAz2RADec(self.platepar.lat, self.platepar.lon, self.platepar.UT_corr, 
            time_data, [self.platepar.az_centre], [self.platepar.alt_centre], dt_time=True)

        # Assign the computed RA/Dec to platepar
        self.platepar.RA_d = ra_data[0]
        self.platepar.dec_d = dec_data[0]



    def onKeyPress(self, event):
        """ Traige what happes when an individual key is pressed. """


        # Switch images
        if event.key == 'left':
            self.prevImg()

        elif event.key == 'right':
            self.nextImg()


        elif event.key == 'm':
            self.toggleImageType()

        elif event.key == ',':

            # Decrement UT correction
            self.platepar.UT_corr -= 0.5

            # Update platepar JD
            self.platepar.JD += 0.5/24


            self.updateImage()


        elif event.key == '.':

            # Decrement UT correction
            self.platepar.UT_corr += 0.5

            # Update platepar JD
            self.platepar.JD -= 0.5/24


            self.updateImage()            


        # Move RA/Dec
        elif event.key == 'a':
            
            self.platepar.az_centre += self.key_increment
            self.updateRefRADec()

            self.updateImage()

        elif event.key == 'd':

            self.platepar.az_centre -= self.key_increment
            self.updateRefRADec()

            self.updateImage()

        elif event.key == 'w':

            self.platepar.alt_centre -= self.key_increment
            self.updateRefRADec()

            self.updateImage()

        elif event.key == 's':

            self.platepar.alt_centre += self.key_increment
            self.updateRefRADec()

            self.updateImage()

        # Move rotation parameter
        elif event.key == 'q':
            self.platepar.pos_angle_ref -= self.key_increment
            self.updateImage()

        elif event.key == 'e':
            self.platepar.pos_angle_ref += self.key_increment
            self.updateImage()

        # Change catalog limiting magnitude
        elif event.key == 'r':
            self.cat_lim_mag += 0.1
            self.catalog_stars = self.loadCatalogStars(self.cat_lim_mag)
            self.updateImage()

        elif event.key == 'f':
            self.cat_lim_mag -= 0.1
            self.catalog_stars = self.loadCatalogStars(self.cat_lim_mag)
            self.updateImage()

        # Show/hide keyboard shortcut help
        elif event.key == 'f1':

            # Go through states of text visibility
            self.show_key_help += 1

            if self.show_key_help >= 3:
                self.show_key_help = 0


            self.updateImage()

        # Change image scale
        elif event.key == 'up':

            self.platepar.F_scale *= 1.0 + self.key_increment/100.0
            self.updateImage()

        elif event.key == 'down':
            self.platepar.F_scale *= 1.0 - self.key_increment/100.0
            self.updateImage()


        elif event.key == '1':

            # Increment X offset
            self.platepar.x_poly[0] += 0.5
            self.updateImage()

        elif event.key == '2':

            # Decrement X offset
            self.platepar.x_poly[0] -= 0.5
            self.updateImage()


        elif event.key == '3':

            # Increment Y offset            
            self.platepar.y_poly[0] += 0.5
            self.updateImage()

        elif event.key == '4':

            # Decrement Y offset
            self.platepar.y_poly[0] -= 0.5
            self.updateImage()

        elif event.key == '5':

            # Decrement X 1st order distortion
            self.platepar.x_poly[1] -= 0.01
            self.updateImage()

        elif event.key == '6':

            # Increment X 1st order distortion
            self.platepar.x_poly[1] += 0.01
            self.updateImage()


        elif event.key == '7':

            # Decrement Y 1st order distortion
            self.platepar.y_poly[2] -= 0.01
            self.updateImage()

        elif event.key == '8':

            # Increment Y 1st order distortion
            self.platepar.y_poly[2] += 0.01
            self.updateImage()


        # Key increment
        elif event.key == '+':

            if self.key_increment <= 0.091:
                self.key_increment += 0.01
            else:
                self.key_increment += 0.1

            self.updateImage()

        elif event.key == '-':
            
            if self.key_increment <= 0.11:
                self.key_increment -= 0.01
            else:
                self.key_increment -= 0.1
            
            self.updateImage()


        # Enter FOV centre
        elif event.key == 'v':

            self.platepar.RA_d, self.platepar.dec_d = self.getFOVcentre()
            
            # Recalculate reference alt/az
            self.platepar.az_centre, self.platepar.alt_centre = raDec2AltAz(self.platepar.JD, \
                self.platepar.lon, self.platepar.lat, self.platepar.RA_d, self.platepar.dec_d)
            
            self.updateImage()


        # Write out the new platepar
        elif event.key == 'ctrl+s':

            # If the platepar is new, save it to the working directory
            if not self.platepar_file:
                self.platepar_file = os.path.join(self.dir_path, self.config.platepar_name)

            # Save the platepar file
            self.platepar.write(self.platepar_file, fmt=self.platepar_fmt, fov=self.computeFOVSize())
            print('Platepar written to:', self.platepar_file)


        # Save the platepar as default (SHIFT+CTRL+S)
        elif event.key == 'ctrl+S':

            platepar_default_path = os.path.join(os.getcwd(), self.config.platepar_name)

            # Save the platepar file
            self.platepar.write(platepar_default_path, fmt=self.platepar_fmt)
            print('Default platepar written to:', platepar_default_path)


        # Create a new platepar
        elif event.key == 'ctrl+n':
            self.makeNewPlatepar()


        # Toggle auto levels
        elif event.key == 'ctrl+a':
            self.auto_levels = not self.auto_levels

            self.updateImage()


        # Load the flat field
        elif event.key == 'ctrl+f':
            _, self.flat_struct = self.loadFlat()

            self.updateImage()


        # Load the dark frame
        elif event.key == 'ctrl+d':
            _, self.dark = self.loadDark()

            # Apply the dark to the flat
            if self.flat_struct is not None:
                self.flat_struct.applyDark(self.dark)

            self.updateImage()


        # Show/hide catalog stars
        elif event.key == 'h':

            self.catalog_stars_visible = not self.catalog_stars_visible

            self.updateImage()


        # Show/hide detected stars
        elif event.key == 'c':

            self.draw_calstars = not self.draw_calstars

            self.updateImage()


        # Increase image gamma
        elif event.key == 'u':

            # Increase image gamma by a factor of 1.1x
            self.updateGamma(1.1)

        elif event.key == 'j':

            # Decrease image gamma by a factor of 0.9x
            self.updateGamma(0.9)


        elif event.key == 'ctrl+h':

            # Toggle levels adustment mode
            self.adjust_levels_mode = not self.adjust_levels_mode

            self.updateImage()


        # Change modes from astrometry parameter changing to star picking
        elif event.key == 'ctrl+r':

            if self.star_pick_mode:
                self.disableStarPicking()
                self.circle_aperature = None
                self.circle_aperature_outer = None
                self.updateImage()

            else:
                self.enableStarPicking()


        # Do a fit on the selected stars while in the star picking mode
        elif event.key == 'ctrl+z':

            # if self.star_pick_mode:

            #     # Do 3 fit iterations
            #     for i in range(3):

            #         print('Fitting iteration {:d}/3'.format(i + 1))

            #         self.fitPickedStars()

            #     print('Plate fitted!')

            self.fitPickedStars()
            print('Plate fitted!')


        elif event.key == 'enter':

            if self.star_pick_mode:

                # If the right catalog star has been selected, save the pair to the list
                if not self.star_selection_centroid:

                    # Add the image/catalog pair to the list
                    self.paired_stars.append([[self.x_centroid, self.y_centroid, self.star_intensity], 
                        self.catalog_stars[self.closest_cat_star_indx]])

                    # Switch back to centroiding mode
                    self.star_selection_centroid = True

                    self.updateImage()

                    self.drawCursorCircle()

        elif event.key == 'escape':

            if self.star_pick_mode:

                # If the ESC is pressed when the star has been centroided, reset the centroid
                if not self.star_selection_centroid:
                    self.star_selection_centroid = True

                    self.updateImage()


        elif event.key == 'p':

            # Show the photometry plot
            self.photometry(show_plot=True)


        # Limit values of RA and Dec
        self.platepar.RA_d = self.platepar.RA_d%360

        if self.platepar.dec_d > 90:
            self.platepar.dec_d = 90

        elif self.platepar.dec_d < -90:
            self.platepar.dec_d = -90



    def onScroll(self, event):
        """ Change star selector aperature on scroll. """

        self.scroll_counter += event.step


        if self.scroll_counter > 1:
            self.star_aperature_radius += 1
            self.scroll_counter = 0

        elif self.scroll_counter < -1:
            self.star_aperature_radius -= 1
            self.scroll_counter = 0


        # Check that the star aperature is in the proper limits
        if self.star_aperature_radius < 2:
            self.star_aperature_radius = 2

        if self.star_aperature_radius > 50:
            self.star_aperature_radius = 50

        # Change the size of the star aperature circle
        if self.star_pick_mode:
            self.drawCursorCircle()



    def toggleImageType(self):
        """ Toggle between the maxpixel and avepixel. """

        if self.img_type_flag == 'maxpixel':
            self.img_type_flag = 'avepixel'

        else:
            self.img_type_flag = 'maxpixel'

        self.updateImage()
            

    def loadCatalogStars(self, lim_mag):
        """ Loads stars from the BSC star catalog. 
    
        Arguments:
            lim_mag: [float] Limiting magnitude of catalog stars.

        """

        # Load catalog stars
        catalog_stars = StarCatalog.readStarCatalog(self.config.star_catalog_path, \
            self.config.star_catalog_file, lim_mag=lim_mag, \
            mag_band_ratios=self.config.star_catalog_band_ratios)

        return catalog_stars


    def drawPairedStars(self):
        """ Draws the stars that were picked for calibration. """

        if self.star_pick_mode:

            # Go through all paired stars
            for paired_star in self.paired_stars:

                img_star, catalog_star = paired_star

                x, y, _ = img_star

                # Plot all paired stars
                plt.scatter(x, y, marker='x', c='b', s=100, lw=3)



    def drawLevelsAdjustmentHistogram(self, img):
        """ Draw a levels histogram over the image, so the levels can be adjusted. """

        nbins = int((2**self.config.bit_depth)/2)

        # Compute the intensity histogram
        hist, bin_edges = np.histogram(img.flatten(), density=True, range=(0, 2**self.bit_depth), \
            bins=nbins)

        # Scale the maximum histogram peak to half the image height
        hist *= img.shape[0]/np.max(hist)/2

        # Scale the edges to image width
        image_to_level_scale = img.shape[1]/np.max(bin_edges)
        bin_edges *= image_to_level_scale

        ax1 = plt.gca()
        ax2 = ax1.twinx().twiny()

        # Plot the histogram
        ax2.bar(bin_edges[:-1], hist, color='white', alpha=0.5, width=img.shape[1]/nbins, edgecolor='0.5')

        # Plot levels limits
        y_range = np.linspace(0, img.shape[0], 3)
        x_arr = np.zeros_like(y_range)

        ax2.plot(x_arr + self.img_level_min*image_to_level_scale, y_range, color='w')
        ax2.plot(x_arr + self.img_level_max*image_to_level_scale, y_range, color='w')

        ax2.invert_yaxis()

        ax2.set_ylim([0, img.shape[0]])
        ax2.set_xlim([0, img.shape[1]])

        # Set background color to black
        ax1.set_facecolor('black')
        ax2.set_facecolor('black')

        # Plot the image level range
        for i in range(8):
            rel_i = i/8
            ax2.text(rel_i*img.shape[1], 0, str(int(rel_i*2**self.bit_depth)), color='red')

        plt.sca(ax1)





    def updateImage(self, clear_plot=True, first_update=False):
        """ Update the matplotlib plot to show the current image. 

        Keyword arguments:
            clear_plot: [bool] If True, the plot will be cleared before plotting again (default).
            first_update: [bool] Special lines will be executed if this is True, e.g. the max level will be 
                computed. False by default.
        """

        # Reset circle patches
        self.circle_aperature = None
        self.circle_aperature_outer = None

        # Limit key increment so it can be lower than 0.01
        if self.key_increment < 0.01:
            self.key_increment = 0.01


        if clear_plot:
            plt.clf()


        # Check that the calibration parameters are within the nominal range
        self.checkParamRange()


        # Load the current image
        self.current_ff = self.img_handle.loadChunk()


        if self.current_ff is None:
            
            # If the current FF couldn't be opened, go to the next
            messagebox.showerror(title='Read error', message='The current image is corrupted!')
            self.nextImg()

            return None


        # Choose appropriate image data
        if self.img_type_flag == 'maxpixel':
            img_data = self.current_ff.maxpixel

        else:
            img_data = self.current_ff.avepixel


        # Guess the bit depth from the array type
        self.bit_depth = 8*img_data.itemsize


        if first_update:
            
            # Set the maximum image level after reading the bit depth
            self.img_level_max = 2**self.bit_depth - 1


            # Set the image resolution to platepar after reading the first image
            self.platepar.X_res = img_data.shape[1]
            self.platepar.Y_res = img_data.shape[0]


        # Apply dark
        if self.dark is not None:
            img_data = Image.applyDark(img_data, self.dark)


        # Apply flat
        if self.flat_struct is not None:
            img_data = Image.applyFlat(img_data, self.flat_struct)


        # Store image before levels modifications
        self.img_data_raw = np.copy(img_data)


            

        # Do auto levels
        if self.auto_levels:

            # Compute the edge percentiles
            min_lvl = np.percentile(img_data, 1)
            max_lvl = np.percentile(img_data, 99.9)


            # Adjust levels (auto)
            img_data = Image.adjustLevels(img_data, min_lvl, self.img_gamma, max_lvl)

        else:
            
            # Adjust levels (manual)
            img_data = Image.adjustLevels(img_data, self.img_level_min, self.img_gamma, self.img_level_max)



        # Draw levels adjustment histogram
        if self.adjust_levels_mode:
            self.drawLevelsAdjustmentHistogram(self.img_data_raw)

        # Show the loaded image
        plt.imshow(img_data, cmap='gray', interpolation='nearest')

        # Draw stars that were paired in picking mode
        self.drawPairedStars()

        # Draw stars detected on this image
        if self.draw_calstars:
            self.drawCalstars()

        # Update centre of FOV in horizontal coordinates
        self.platepar.az_centre, self.platepar.alt_centre = raDec2AltAz(self.platepar.JD, self.platepar.lon, 
            self.platepar.lat, self.platepar.RA_d, self.platepar.dec_d)

        ### Draw catalog stars on the image using the current platepar ###
        ######################################################################################################
        self.catalog_x, self.catalog_y, catalog_mag = self.getCatalogStarPositions(self.catalog_stars, \
            self.platepar.lon, self.platepar.lat, self.platepar.RA_d, self.platepar.dec_d, 
            self.platepar.pos_angle_ref, self.platepar.F_scale, self.platepar.x_poly, self.platepar.y_poly)

        if self.catalog_stars_visible:
            cat_stars = np.c_[self.catalog_x, self.catalog_y, catalog_mag]

            # Take only those stars inside the FOV
            filtered_indices, _ = self.filterCatalogStarsInsideFOV(self.catalog_stars)
            cat_stars = cat_stars[filtered_indices]
            cat_stars = cat_stars[cat_stars[:, 0] > 0]
            cat_stars = cat_stars[cat_stars[:, 0] < self.current_ff.ncols]
            cat_stars = cat_stars[cat_stars[:, 1] > 0]
            cat_stars = cat_stars[cat_stars[:, 1] < self.current_ff.nrows]

            catalog_x_filtered, catalog_y_filtered, catalog_mag_filtered = cat_stars.T

            if len(catalog_mag_filtered):

                cat_mag_faintest = np.max(catalog_mag_filtered)

                # Plot catalog stars
                plt.scatter(catalog_x_filtered, catalog_y_filtered, c='r', marker='+', lw=1.0, alpha=0.5, \
                    s=((4.0 + (cat_mag_faintest - catalog_mag_filtered))/2.0)**(2*2.512))

            else:
                print('No catalog stars visible!')

        ######################################################################################################


        # Draw photometry
        if len(self.paired_stars) > 2:
            self.photometry()


        # Set plot limits
        plt.xlim([0, self.current_ff.ncols])
        plt.ylim([self.current_ff.nrows, 0])


        # Compute RA/Dec of the FOV centre
        ra_centre, dec_centre = self.computeCentreRADec()


        # Setup a monospace font
        font = FontProperties()
        font.set_family('monospace')
        font.set_size(8)

        
        if self.show_key_help == 0:
            text_str = 'Show fit parameters - F1'

            plt.gca().text(10, self.current_ff.nrows, text_str, color='w', verticalalignment='bottom', 
                horizontalalignment='left', fontproperties=font)


        # Show plate info
        if self.show_key_help > 0:

            # Show text on image with platepar parameters
            text_str  = self.img_handle.name() + '\n' + self.img_type_flag + '\n\n'
            text_str += 'UT corr  = {:.1f}h\n'.format(self.platepar.UT_corr)
            text_str += 'Ref Az   = {:.3f}$\\degree$\n'.format(self.platepar.az_centre)
            text_str += 'Ref Alt  = {:.3f}$\\degree$\n'.format(self.platepar.alt_centre)
            text_str += 'Rotation = {:.3f}$\\degree$\n'.format(self.platepar.pos_angle_ref)
            #text_str += 'Ref RA  = {:.3f}\n'.format(self.platepar.RA_d)
            #text_str += 'Ref Dec = {:.3f}\n'.format(self.platepar.dec_d)
            text_str += "F_scale  = {:.3f}'/px\n".format(60/self.platepar.F_scale)
            text_str += 'Lim mag  = {:.1f}\n'.format(self.cat_lim_mag)
            text_str += 'Increment = {:.2f}\n'.format(self.key_increment)
            text_str += 'Img Gamma = {:.2f}\n'.format(self.img_gamma)
            text_str += 'Camera Gamma = {:.2f}\n'.format(self.config.gamma)
            text_str += '\n'
            text_str += 'RA centre  = {:2d}h {:2d}m {:5.2f}s\n'.format(*decimalDegreesToSexHours(ra_centre))
            text_str += 'Dec centre = {:.3f}$\\degree$\n'.format(dec_centre)
            plt.gca().text(10, 10, text_str, color='w', verticalalignment='top', horizontalalignment='left', \
                fontproperties=font)


            if self.show_key_help == 1:
                text_str = 'Show keyboard shortcuts - F1'

                plt.gca().text(10, self.current_ff.nrows, text_str, color='w', verticalalignment='bottom', 
                    horizontalalignment='left', fontproperties=font)


        # Show keyboard shortcurs
        if self.show_key_help > 1:

            # Show text on image with instructions
            text_str  = 'Keys:\n'
            text_str += '-----\n'
            text_str += 'A/D - RA\n'
            text_str += 'S/W - Dec\n'
            text_str += 'Q/E - Position angle\n'
            text_str += 'Up/Down - Scale\n'
            text_str += '1/2 - X offset\n'
            text_str += '3/4 - Y offset\n'
            text_str += '5/6 - X 1st dist. coeff.\n'
            text_str += '7/8 - Y 1st dist. coeff.\n'
            text_str += '\n'
            text_str += ',/. - UT correction\n'
            text_str += 'R/F - Lim mag\n'
            text_str += '+/- - Increment\n'
            text_str += '\n'
            text_str += 'M - Toggle maxpixel/avepixel\n'
            text_str += 'H - Hide/show catalog stars\n'
            text_str += 'C - Hide/show detected stars\n'
            text_str += 'U/J - Img Gamma\n'
            text_str += 'CTRL + H - Adjust levels\n'
            text_str += 'V - FOV centre\n'
            text_str += '\n'
            text_str += 'CTRL + A - Auto levels\n'
            text_str += 'CTRL + D - Load dark\n'
            text_str += 'CTRL + F - Load flat\n'
            text_str += 'CTRL + R - Pick stars\n'
            text_str += 'CTRL + N - New platepar\n'
            text_str += 'CTRL + S - Save platepar\n'
            text_str += 'SHIFT + CTRL + S - Save platepar as default\n'

            text_str += '\n'

            text_str += 'Hide on-screen text - F1\n'


            plt.gca().text(10, self.current_ff.nrows - 5, text_str, color='w', verticalalignment='bottom', 
                horizontalalignment='left', fontproperties=font)


        # Show fitting instructions
        if self.star_pick_mode:
            text_str  = "STAR PICKING MODE\n"
            text_str += "PRESS 'CTRL + Z' FOR STAR FITTING\n"
            text_str += "PRESS 'P' FOR PHOTOMETRY FIT"

            plt.gca().text(self.current_ff.ncols/2, self.current_ff.nrows - 10, text_str, color='r', 
                verticalalignment='top', horizontalalignment='center', fontproperties=font)


        plt.gcf().canvas.draw()



    def drawCalstars(self):
        """ Draw extracted stars on the current image. """

        # Check if the given FF files is in the calstars list
        if self.img_handle.name() in self.calstars:

            # Get the stars detected on this FF file
            star_data = self.calstars[self.img_handle.name()]

            # Get star coordinates
            y, x, _, _ = np.array(star_data).T

            plt.scatter(x, y, edgecolors='g', marker='o', facecolors='none', alpha=0.8, linestyle='dotted')



    def updateGamma(self, gamma_adj_factor):
        """ Change the image gamma by a given factor. """

        self.img_gamma *= gamma_adj_factor

        # Make sure gamma is in the proper range
        if self.img_gamma < 0.1: self.img_gamma = 0.1
        if self.img_gamma > 10: self.img_gamma = 10

        self.updateImage()


    def computeCentreRADec(self):
        """ Compute RA and Dec of the FOV centre in degrees. """

        # The the time of the image
        img_time = self.img_handle.currentTime()

        # Convert the FOV centre to RA/Dec
        _, ra_centre, dec_centre, _ = XY2CorrectedRADecPP([img_time], [self.platepar.X_res/2], 
            [self.platepar.Y_res/2], [1], self.platepar)
        
        ra_centre = ra_centre[0]
        dec_centre = dec_centre[0]

        return ra_centre, dec_centre


    def filterCatalogStarsInsideFOV(self, catalog_stars):
        """ Take only catalogs stars which are inside the FOV. 
        
        Arguments:
            catalog_stars: [list] A list of (ra, dec, mag) tuples of catalog stars.
        """

        # Get RA/Dec of the FOV centre
        ra_centre, dec_centre = self.computeCentreRADec()

        # Calculate the FOV radius in degrees
        fov_x = (self.platepar.X_res/2)/self.platepar.F_scale
        fov_y = (self.platepar.Y_res/2)/self.platepar.F_scale

        fov_radius = np.sqrt(fov_x**2 + fov_y**2)


        # Take only those stars which are inside the FOV
        filtered_indices, filtered_catalog_stars = subsetCatalog(catalog_stars, ra_centre, dec_centre, \
            fov_radius, self.cat_lim_mag)


        return filtered_indices, np.array(filtered_catalog_stars)



    def getCatalogStarPositions(self, catalog_stars, lon, lat, ra_ref, dec_ref, pos_angle_ref, F_scale, \
        x_poly, y_poly):
        """ Get image positions of catalog stars using the current platepar values. 
    
        Arguments:
            catalog_stars: [2D list] A list of (ra, dec, mag) pairs of catalog stars.
            lon: [float] Longitude in degrees.
            lat: [float] Latitude in degrees.
            ra_ref: [float] Reference RA of the FOV centre (degrees).
            dec_ref: [float] Reference Dec of the FOV centre (degrees).
            pos_angle_ref: [float] Reference position angle in degrees.
            F_scale: [float] Image scale in pix/arcsec for CIF resolution.
            x_poly: [ndarray float] Distorsion polynomial in X direction.
            y_poly: [ndarray float] Distorsion polynomail in Y direction.

        Return:
            (x_array, y_array): [tuple of floats] X and Y positons of stars on the image.
        """

        ra_catalog, dec_catalog, mag_catalog = catalog_stars.T

        img_time = self.img_handle.currentTime()

        # Get the date of the middle of the FF exposure
        jd = date2JD(*img_time)

        # Convert star RA, Dec to image coordinates
        x_array, y_array = raDecToCorrectedXY(ra_catalog, dec_catalog, jd, lat, lon, self.platepar.X_res, \
            self.platepar.Y_res, ra_ref, dec_ref, self.platepar.JD, pos_angle_ref, F_scale, x_poly, y_poly, 
            UT_corr=self.platepar.UT_corr)

        return x_array, y_array, mag_catalog



    def getFOVcentre(self):
        """ Asks the user to input the centre of the FOV in altitude and azimuth. """

        # Get FOV centre
        root = tkinter.Tk()
        root.withdraw()
        d = FOVinputDialog(root)
        root.wait_window(d.top)
        self.azim_centre, self.alt_centre = d.getAltAz()

        root.destroy()

        # Get the middle time of the first FF
        img_time = self.img_handle.currentTime()

        # Set the reference platepar time to the time of the FF
        self.platepar.JD = date2JD(*img_time, UT_corr=float(self.platepar.UT_corr))

        # Set the reference hour angle
        T = (self.platepar.JD - 2451545)/36525.0
        Ho = 280.46061837 + 360.98564736629*(self.platepar.JD - 2451545.0) + 0.000387933*T**2 \
            - (T**3)/38710000.0

        self.platepar.Ho = Ho%360

        
        time_data = [img_time]

        # Convert FOV centre to RA, Dec
        _, ra_data, dec_data = altAz2RADec(self.platepar.lat, self.platepar.lon, self.platepar.UT_corr, 
            time_data, [self.azim_centre], [self.alt_centre])


        return ra_data[0], dec_data[0]



    def loadPlatepar(self):
        """ Open a file dialog and ask user to open the platepar file. """

        platepar = Platepar()


        # Check if platepar exists in the folder, and set it as the defualt file name if it does
        if self.config.platepar_name in os.listdir(self.dir_path):
            initialfile = self.config.platepar_name
        else:
            initialfile = ''

        # Load the platepar file
        platepar_file = openFileDialog(self.dir_path, initialfile, 'Select the platepar file', matplotlib)

        if not platepar_file:
            return False, platepar

        # Parse the platepar file
        try:
            self.platepar_fmt = platepar.read(platepar_file)
        except:
            platepar = None

        # Check if the platepar was successfuly loaded
        if not platepar:
            messagebox.showerror(title='Platepar file error', message='The file you selected could not be loaded as a platepar file!')
            
            self.loadPlatepar()

        

        return platepar_file, platepar



    def makeNewPlatepar(self, update_image=True):
        """ Make a new platepar from the loaded one, but set the parameters from the config file. """

        # Update the reference time
        img_time = self.img_handle.currentTime()
        self.platepar.JD = date2JD(*img_time)

        # Update the location from the config file
        self.platepar.lat = self.config.latitude
        self.platepar.lon = self.config.longitude
        self.platepar.elev = self.config.elevation

        # Update image resolution from config
        self.platepar.X_res = self.config.width
        self.platepar.Y_res = self.config.height

        # Set the camera gamma from the config file
        self.platepar.gamma = self.config.gamma

        # Estimate the scale
        scale_x = self.config.fov_w/self.config.width
        scale_y = self.config.fov_h/self.config.height
        self.platepar.F_scale = 1/((scale_x + scale_y)/2)

        # Set distorsion polynomials to zero
        self.platepar.x_poly *= 0
        self.platepar.y_poly *= 0

        # Set the first coeffs to 0.5, as that is the real centre of the FOV
        self.platepar.x_poly[0] = 0.5
        self.platepar.y_poly[0] = 0.5

        # Set station ID
        self.platepar.station_code = self.config.stationID


        # Get reference RA, Dec of the image centre
        self.platepar.RA_d, self.platepar.dec_d = self.getFOVcentre()

        # Recalculate reference alt/az
        self.platepar.az_centre, self.platepar.alt_centre = raDec2AltAz(self.platepar.JD, \
            self.platepar.lon, self.platepar.lat, self.platepar.RA_d, self.platepar.dec_d)

        # Check that the calibration parameters are within the nominal range
        self.checkParamRange()


        if update_image:
            self.updateImage()



    def computeFOVSize(self):
        """ Computes the size of the FOV in deg from the given platepar. 
        
        Return:
            fov_h: [float] Horizontal FOV in degrees.
            fov_v: [float] Vertical FOV in degrees.
        """

        # Construct poinits on the middle of every side of the image
        time_data = np.array(4*[jd2Date(self.platepar.JD)])
        x_data = np.array([0, self.platepar.X_res, self.platepar.X_res/2, self.platepar.X_res/2])
        y_data = np.array([self.platepar.Y_res/2, self.platepar.Y_res/2, 0, self.platepar.Y_res])
        level_data = np.ones(4)

        # Compute RA/Dec of the points
        _, ra_data, dec_data, _ = XY2CorrectedRADecPP(time_data, x_data, y_data, level_data, self.platepar)

        ra1, ra2, ra3, ra4 = ra_data
        dec1, dec2, dec3, dec4 = dec_data

        # Compute horizontal FOV
        fov_h = np.degrees(angularSeparation(np.radians(ra1), np.radians(dec1), np.radians(ra2), \
            np.radians(dec2)))

        # Compute vertical FOV
        fov_v = np.degrees(angularSeparation(np.radians(ra3), np.radians(dec3), np.radians(ra4), \
            np.radians(dec4)))


        return fov_h, fov_v


    def loadFlat(self):
        """ Open a file dialog and ask user to load a flat field. """


        # Check if flat exists in the folder, and set it as the defualt file name if it does
        if self.config.flat_file in os.listdir(self.dir_path):
            initialfile = self.config.flat_file
        else:
            initialfile = ''

        flat_file = openFileDialog(self.dir_path, initialfile, 'Select the flat field file', matplotlib)

        if not flat_file:
            return False, None

        print(flat_file)

        try:
            # Load the flat, byteswap the flat if vid file is used or UWO png
            flat = Image.loadFlat(*os.path.split(flat_file), dtype=self.img_data_raw.dtype, \
                byteswap=self.img_handle.byteswap, dark=self.dark)
        except:
            messagebox.showerror(title='Flat field file error', \
                message='Flat could not be loaded!')
            return False, None


        # Check if the size of the file matches
        if self.img_data_raw.shape != flat.flat_img.shape:
            messagebox.showerror(title='Flat field file error', \
                message='The size of the flat field does not match the size of the image!')

            flat = None

        # Check if the flat field was successfuly loaded
        if flat is None:
            messagebox.showerror(title='Flat field file error', \
                message='The file you selected could not be loaded as a flat field!')

        

        return flat_file, flat



    def loadDark(self):
        """ Open a file dialog and ask user to load a dark frame. """

        dark_file = openFileDialog(self.dir_path, None, 'Select the dark frame file', matplotlib)

        if not dark_file:
            return False, None

        print(dark_file)

<<<<<<< HEAD


        # Load the dark
        dark = Image.loadDark(*os.path.split(dark_file), byteswap=self.img_handle.byteswap)

        if dark is None:
=======
        try:

            # Load the dark
            dark = Image.loadDark(*os.path.split(dark_file), dtype=self.img_data_raw.dtype, 
                byteswap=self.img_handle.byteswap)

        except:
            messagebox.showerror(title='Dark frame error', \
                message='Dark frame could not be loaded!')
>>>>>>> fa6daeb1
            return False, None

        dark = dark.astype(self.img_data_raw.dtype)



        # Check if the size of the file matches
        if self.img_data_raw.shape != dark.shape:
            messagebox.showerror(title='Dark field file error', \
                message='The size of the dark frame does not match the size of the image!')

            dark = None

        # Check if the dark frame was successfuly loaded
        if dark is None:
            messagebox.showerror(title='Dark field file error', \
                message='The file you selected could not be loaded as a dark field!')

        

        return dark_file, dark



    def nextImg(self):
        """ Shows the next FF file in the list. """

        # Don't allow image change while in star picking mode
        if self.star_pick_mode:
            messagebox.showwarning(title='Star picking mode', message='You cannot cycle through images while in star picking mode!')
            return

            
        self.img_handle.nextChunk()


        self.paired_stars = []

        self.updateImage()



    def prevImg(self):
        """ Shows the previous FF file in the list. """

        # Don't allow image change while in star picking mode
        if self.star_pick_mode:
            messagebox.showwarning(title='Star picking mode', message='You cannot cycle through images while in star picking mode!')
            return


        self.img_handle.prevChunk()


        self.paired_stars = []

        self.updateImage()



    def enableStarPicking(self):
        """ Enable the star picking mode where the star are manually selected for the fit. """

        self.star_pick_mode = True

        self.updateImage()




    def disableStarPicking(self):
        """ Disable the star picking mode where the star are manually selected for the fit. """

        self.star_pick_mode = False

        self.updateImage()




    def centroidStar(self, prev_x_cent=None, prev_y_cent=None):
        """ Find the centroid of the star clicked on the image. """


        # If the centroid from the previous iteration is given, use that as the centre
        if (prev_x_cent is not None) and (prev_y_cent is not None):
            mouse_x = prev_x_cent
            mouse_y = prev_y_cent

        else:
            mouse_x = self.mouse_x_press
            mouse_y = self.mouse_y_press

        ### Extract part of image around the mouse cursor ###
        ######################################################################################################

        # Outer circle radius
        outer_radius = self.star_aperature_radius*2

        x_min = int(round(mouse_x - outer_radius))
        if x_min < 0: x_min = 0

        x_max = int(round(mouse_x + outer_radius))
        if x_max > self.current_ff.ncols - 1:
            x_max > self.current_ff.ncols - 1

        y_min = int(round(mouse_y - outer_radius))
        if y_min < 0: y_min = 0

        y_max = int(round(mouse_y + outer_radius))
        if y_max > self.current_ff.nrows - 1:
            y_max > self.current_ff.nrows - 1


        # Crop the image
        img_crop = self.img_data_raw[y_min:y_max, x_min:x_max]

        # Perform gamma correction
        img_crop = Image.gammaCorrection(img_crop, self.config.gamma)


        ######################################################################################################


        ### Estimate the background ###
        ######################################################################################################
        bg_acc = 0
        bg_counter = 0
        for i in range(img_crop.shape[0]):
            for j in range(img_crop.shape[1]):

                # Calculate distance of pixel from centre of the cropped image
                i_rel = i - img_crop.shape[0]/2
                j_rel = j - img_crop.shape[1]/2
                pix_dist = math.sqrt(i_rel**2 + j_rel**2)

                # Take only those pixels between the inner and the outer circle
                if (pix_dist <= outer_radius) and (pix_dist > self.star_aperature_radius):
                    bg_acc += img_crop[i, j]
                    bg_counter += 1

        # Calculate mean background intensity
        bg_intensity = bg_acc/bg_counter

        ######################################################################################################


        ### Calculate the centroid ###
        ######################################################################################################
        x_acc = 0
        y_acc = 0
        intens_acc = 0

        for i in range(img_crop.shape[0]):
            for j in range(img_crop.shape[1]):

                # Calculate distance of pixel from centre of the cropped image
                i_rel = i - img_crop.shape[0]/2
                j_rel = j - img_crop.shape[1]/2
                pix_dist = math.sqrt(i_rel**2 + j_rel**2)

                # Take only those pixels between the inner and the outer circle
                if pix_dist <= self.star_aperature_radius:
                    x_acc += j*(img_crop[i, j] - bg_intensity)
                    y_acc += i*(img_crop[i, j] - bg_intensity)
                    intens_acc += img_crop[i, j] - bg_intensity


        x_centroid = x_acc/intens_acc + x_min
        y_centroid = y_acc/intens_acc + y_min

        ######################################################################################################

        return x_centroid, y_centroid, intens_acc



    def findClosestCatalogStarIndex(self, pos_x, pos_y):
        """ Finds the index of the closest catalog star on the image to the given image position. """

        min_index = 0
        min_dist = np.inf

        # Find the index of the closest catalog star to the given image coordinates
        for i, (x, y) in enumerate(zip(self.catalog_x, self.catalog_y)):
            
            dist = (pos_x - x)**2 + (pos_y - y)**2

            if dist < min_dist:
                min_dist = dist
                min_index = i

        return min_index


    def findClosestPickedStarIndex(self, pos_x, pos_y):
        """ Finds the index of the closest picked star on the image to the given image position. """

        min_index = 0
        min_dist = np.inf

        picked_x = [star[0][0] for star in self.paired_stars]
        picked_y = [star[0][1] for star in self.paired_stars]

        # Find the index of the closest catalog star to the given image coordinates
        for i, (x, y) in enumerate(zip(picked_x, picked_y)):
            
            dist = (pos_x - x)**2 + (pos_y - y)**2

            if dist < min_dist:
                min_dist = dist
                min_index = i

        return min_index



    def fitPickedStars(self):
        """ Fit stars that are manually picked. The function first only estimates the astrometry parameters
            without the distortion, then just the distortion parameters, then all together.

        """

        # Fit the astrometry parameters, at least 5 stars are needed
        if len(self.paired_stars) < 4:
            messagebox.showwarning(title='Number of stars', message="At least 5 paired stars are needed to do the fit!")

            return False


        def _calcImageResidualsAstro(params, self, catalog_stars, img_stars):
            """ Calculates the differences between the stars on the image and catalog stars in image 
                coordinates with the given astrometrical solution. 

            """

            # Extract fitting parameters
            ra_ref, dec_ref, pos_angle_ref, F_scale = params

            img_x, img_y, _ = img_stars.T

            # Get image coordinates of catalog stars
            catalog_x, catalog_y, catalog_mag = self.getCatalogStarPositions(catalog_stars, self.platepar.lon, 
                self.platepar.lat, ra_ref, dec_ref, pos_angle_ref, F_scale, self.platepar.x_poly, 
                self.platepar.y_poly)


            
            # Calculate the sum of squared distances between image stars and catalog stars
            dist_sum = np.sum((catalog_x - img_x)**2 + (catalog_y - img_y)**2)


            return dist_sum



        def _calcImageResidualsDistorsion(params, self, catalog_stars, img_stars, dimension):
            """ Calculates the differences between the stars on the image and catalog stars in image 
                coordinates with the given astrometrical solution. 

            Arguments:
                ...
                dimension: [str] 'x' for X polynomial fit, 'y' for Y polynomial fit

            """

            if dimension == 'x':
                x_poly = params
                y_poly = np.zeros(12)
                #y_poly = self.platepar.y_poly

            else:
                x_poly = np.zeros(12)
                #x_poly = self.platepar.x_poly
                y_poly = params


            img_x, img_y, _ = img_stars.T

            # Get image coordinates of catalog stars
            catalog_x, catalog_y, catalog_mag = self.getCatalogStarPositions(catalog_stars, self.platepar.lon, 
                self.platepar.lat, self.platepar.RA_d, self.platepar.dec_d, self.platepar.pos_angle_ref, 
                self.platepar.F_scale, x_poly, y_poly)


            # Calculate the sum of squared distances between image stars and catalog stars, per every
            #   dimension
            if dimension == 'x':
                dist_sum = np.sum((catalog_x - img_x)**2)

            else:
                dist_sum = np.sum((catalog_y - img_y)**2)


            return dist_sum



        # Extract paired catalog stars and image coordinates separately
        catalog_stars = np.array([cat_coords for img_coords, cat_coords in self.paired_stars])
        img_stars = np.array([img_coords for img_coords, cat_coords in self.paired_stars])

        print('ASTRO', _calcImageResidualsAstro([self.platepar.RA_d, self.platepar.dec_d, 
            self.platepar.pos_angle_ref, self.platepar.F_scale], self, catalog_stars, img_stars))

        print('DIS_X', _calcImageResidualsDistorsion(self.platepar.x_poly, self, catalog_stars, img_stars, 'x'))

        print('DIS_Y', _calcImageResidualsDistorsion(self.platepar.x_poly, self, catalog_stars, img_stars, 'y'))


        # Initial parameters for the astrometric fit
        p0 = [self.platepar.RA_d, self.platepar.dec_d, self.platepar.pos_angle_ref, self.platepar.F_scale]

        # Fit the astrometric parameters
        res = scipy.optimize.minimize(_calcImageResidualsAstro, p0, args=(self, catalog_stars, img_stars),
            method='Nelder-Mead')

        print(res)

        # Update fitted astrometric parameters
        self.platepar.RA_d, self.platepar.dec_d, self.platepar.pos_angle_ref, self.platepar.F_scale = res.x

        # Recalculate centre
        self.platepar.az_centre, self.platepar.alt_centre = raDec2AltAz(self.platepar.JD, self.platepar.lon, 
            self.platepar.lat, self.platepar.RA_d, self.platepar.dec_d)


        # Save the size of the image
        self.platepar.Y_res, self.platepar.X_res = self.current_ff.maxpixel.shape


        # If there are more than 12 paired stars, fit the distortion parameters
        if len(self.paired_stars) > 12:

            # Fit distorsion parameters in X direction
            res = scipy.optimize.minimize(_calcImageResidualsDistorsion, self.platepar.x_poly, args=(self, 
                catalog_stars, img_stars, 'x'), method='Nelder-Mead', options={'maxiter': 10000})

            # Exctact fitted X polynomial
            self.platepar.x_poly = res.x

            print(res)

            # Fit distorsion parameters in Y direction
            res = scipy.optimize.minimize(_calcImageResidualsDistorsion, self.platepar.y_poly, args=(self, 
                catalog_stars, img_stars, 'y'), method='Nelder-Mead', options={'maxiter': 10000})

            # Extract fitted Y polynomial
            self.platepar.y_poly = res.x

            print(res)

        else:
            print('Too few stars to fit the distorsion, only the astrometric parameters where fitted!')



        ### Calculate the fit residuals for every fitted star ###
        
        # Get image coordinates of catalog stars
        catalog_x, catalog_y, catalog_mag = self.getCatalogStarPositions(catalog_stars, self.platepar.lon, 
            self.platepar.lat, self.platepar.RA_d, self.platepar.dec_d, self.platepar.pos_angle_ref, 
            self.platepar.F_scale, self.platepar.x_poly, self.platepar.y_poly)


        residuals = []

        print()
        print('Residuals')
        print('----------')
        print(' No,   Img X,   Img Y, RA (deg), Dec (deg),    Mag,   Cat X,   Cat Y,    Dist,  Angle')

        # Calculate the distance and the angle between each pair of image positions and catalog predictions
        for star_no, (cat_x, cat_y, cat_coords, img_c) in enumerate(zip(catalog_x, catalog_y, catalog_stars, \
            img_stars)):
            
            img_x, img_y, _ = img_c
            ra, dec, mag = cat_coords

            delta_x = cat_x - img_x
            delta_y = cat_y - img_y

            angle = np.arctan2(delta_y, delta_x)
            distance = np.sqrt(delta_x**2 + delta_y**2)


            residuals.append([img_x, img_y, angle, distance])

            # Print out the residuals
            print('{:3d}, {:7.2f}, {:7.2f}, {:>8.3f}, {:>+9.3f}, {:+6.2}, {:7.2f}, {:7.2f}, {:7.2f}, {:+5.1f}'.format(star_no + 1, img_x, img_y, \
                ra, dec, mag, cat_x, cat_y, distance, np.degrees(angle)))

        print('Average distance: {:.2f} px'.format(np.mean([entry[3] for entry in residuals])))

        # Print the field of view size
        print("FOV: {:.2f} x {:.2f} deg".format(*self.computeFOVSize()))


        ####################


        self.updateImage()


        # Plot the residuals
        res_scale = 100
        for entry in residuals:

            img_x, img_y, angle, distance = entry

            # Calculate coordinates of the end of the residual line
            res_x = img_x + res_scale*np.cos(angle)*distance
            res_y = img_y + res_scale*np.sin(angle)*distance

            plt.plot([img_x, res_x], [img_y, res_y], color='orange')


        plt.draw()



if __name__ == '__main__':


    ### COMMAND LINE ARGUMENTS

    # Init the command line arguments parser
    arg_parser = argparse.ArgumentParser(description="Tool for fitting astrometry plates and photometric calibration.")

    arg_parser.add_argument('dir_path', nargs=1, metavar='DIR_PATH', type=str, \
        help='Path to the folder with FF or image files, or path to a video file. If images or videos are given, their names must be in the format: YYYYMMDD_hhmmss.uuuuuu')

    arg_parser.add_argument('-c', '--config', nargs=1, metavar='CONFIG_PATH', type=str, \
        help="Path to a config file which will be used instead of the default one.")

    arg_parser.add_argument('-t', '--timebeg', nargs=1, metavar='TIME', type=str, \
        help="The beginning time of the video file in the YYYYMMDD_hhmmss.uuuuuu format.")

    arg_parser.add_argument('-f', '--fps', metavar='FPS', type=float, \
        help="Frames per second when images are used. If not given, it will be read from the config file.")

    arg_parser.add_argument('-g', '--gamma', metavar='CAMERA_GAMMA', type=float, \
        help="Camera gamma value. Science grade cameras have 1.0, consumer grade cameras have 0.45. Adjusting this is essential for good photometry, and doing star photometry through SkyFit can reveal the real camera gamma.")

    # Parse the command line arguments
    cml_args = arg_parser.parse_args()

    #########################

    if cml_args.config is not None:

        config_file = os.path.abspath(cml_args.config[0].replace('"', ''))

        print('Loading config file:', config_file)

        # Load the given config file
        config = cr.parse(config_file)

    else:
        # Load the default configuration file
        config = cr.parse(".config")


    # Parse the beginning time into a datetime object
    if cml_args.timebeg is not None:

        beginning_time = datetime.datetime.strptime(cml_args.timebeg[0], "%Y%m%d_%H%M%S.%f")

    else:
        beginning_time = None

    # Init the plate tool instance
    plate_tool = PlateTool(cml_args.dir_path[0].replace('"', ''), config, beginning_time=beginning_time, 
        fps=cml_args.fps, gamma=cml_args.gamma)

    plt.tight_layout()
    plt.show()<|MERGE_RESOLUTION|>--- conflicted
+++ resolved
@@ -1758,14 +1758,7 @@
 
         print(dark_file)
 
-<<<<<<< HEAD
-
-
-        # Load the dark
-        dark = Image.loadDark(*os.path.split(dark_file), byteswap=self.img_handle.byteswap)
-
-        if dark is None:
-=======
+
         try:
 
             # Load the dark
@@ -1775,7 +1768,7 @@
         except:
             messagebox.showerror(title='Dark frame error', \
                 message='Dark frame could not be loaded!')
->>>>>>> fa6daeb1
+
             return False, None
 
         dark = dark.astype(self.img_data_raw.dtype)
