""" Controls CMS-compatible IP camera 
    This module can read and control the IMX291 Cameras and possibly other IMX cameras
    that comply with the dvrip protocol and can be controlled from CMS.

    Note: if you're using Python 2 then only the GetHostname and reboot parameters are 
    supported. This is a limitation of the camera control library
<<<<<<< HEAD
=======

>>>>>>> 783a7610
    usage 1: 
    Python -m Utils.CameraControl command {opts}
    call with -h to get a list of supported commands

    Usage 2:
    >>> import Utils.CameraControl as cc
<<<<<<< HEAD
    >>> cc.cameraControl(ip_address,command, [opts])
    >>> cc.cameraControlV2(config,command, [opts])

    Parameters:
    ip_address: dotted ipaddress of the camera
    config: RMS config object 
=======
    >>> cc.CameraControl(ip_address,command, [opts]) 
    >>> cc.CameraControlV2(config, command, [opts])

    Parameters:
    ipaddress: string ip address in dotted form eg 1.2.3.4
    config: RMS config object

>>>>>>> 783a7610
    command: the command you want to execute. 
    opts: field and value to use when calling SetParam

    example
    python -m Utils.CameraControl GetCameraParams
    python -m Utils.CameraControl GetEncodeParams
    will return JSON showing you the contents of the Camera Params block and Video Encoding blocks 

    You can set these values using SetParam eg

    set the AE Reference to 100
    python -m Utils.CameraControl SetParam Camera ElecLevel 100

    Set the Gain to 70
    python -m Utils.CameraControl SetParam Camera GainParam Gain 70

    Set the minimum exposure time to 40ms
    python -m Utils.CameraControl SetParam Camera ExposureParam LeastTime 40000

    Note that some fields have subfields as shown in the last example

    Network parameters:
    ==================
    You can retrieve the current network settings using GetNetConfig

    You can also set the IP Address, netmask and gateway using SetParam
        eg SetParam Network HostIP 1.2.3.4
    You can turn DHCP on and off using SetParam Network EnableDHCP 1 or 0

    Note that turning on DHCP will cause the camera to lose connection
    and you will need to scan your network or check your router to find out
    what its address has changed to. 

"""

import sys
import os

import ipaddress as ip
import binascii
import socket
import argparse
import json
import pprint
import re
import RMS.ConfigReader as cr
from time import sleep

# if not present, force update of the submodule

if sys.version_info.major > 2:
    import git
    import importlib  #used to import python-dvr as it has a dash in the name
    try:
        dvr = importlib.import_module("python-dvr.dvrip")
    except:
        print("updating python-dvr")
        rmsloc,_= os.path.split(os.path.realpath(__file__))
        rmsrepo=git.Repo(rmsloc)
        for sm in rmsrepo.submodules:
            sm.update(init=True, force=True)
        try:
            dvr = importlib.import_module("python-dvr.dvrip")
        except:
            print('unable to update python-dvr - can\'t continue')
            exit()
else:
    # Python2 compatible version with much restricted capabilities
    import Utils.CameraControl27 as cc27


def rebootCamera(cam):
    """Reboot the Camera

    Args:
        cam : The camera
    """
    print('rebooting, please wait....')
    cam.reboot()
    retry = 0
    while retry < 5:
        sleep(5) # wait while camera starts
        if cam.login():
            break
        retry += 1
    if retry < 5: 
        print('reboot successful')
    else:
        print('camera nonresponsive, please wait 30s and reconnect')


def strIPtoHex(ip):
    a = binascii.hexlify(socket.inet_aton(ip)).decode().upper()
    addr='0x'+''.join([a[x:x+2] for x in range(0,len(a),2)][::-1])
    return addr


def iptoString(s):
    """Convert an IP address in hex network order to a human readable string 

    Args:
        s (string): the encoded IP address eg '0x0A01A8C0' 

    Returns:
        string: human readable IP in host order eg '192.169.1.10'
    """
    a=s[2:]
    addr='0x'+''.join([a[x:x+2] for x in range(0,len(a),2)][::-1])
    ipaddr=ip.IPv4Address(int(addr,16))
    return ipaddr


def saveToFile(nc,dh,cs,vs):
    """Save the camera config to JSON files 

    Args:
        nc : network config
        dh : dhcp config
        cs : camera config
        vs : video encoding config
    """
    if not os.path.exists('./camerasettings/'):
        os.makedirs('./camerasettings/')
    with open('./camerasettings/net1.json','w') as f:
        json.dump(nc,f)
    with open('./camerasettings/net2.json','w') as f:
        json.dump(dh,f)
    with open('./camerasettings/cam.json','w') as f:
        json.dump(cs,f)
    with open('./camerasettings/vid.json','w') as f:
        json.dump(vs,f)
    print('Settings saved to ./camerasettings/')


def loadFromFile():
    """Load the camera config from JSON files saved earlier

    """
    if not os.path.exists('./camerasettings/'):
        print('Settings files not found in ./camerasettings/')
        return 
    print('Loading settings....')
    with open('./camerasettings/net1.json','r') as f:
        nc = json.load(f)
    with open('./camerasettings/net2.json','r') as f:
        dh = json.load(f)
    with open('./camerasettings/cam.json','r') as f:
        cs = json.load(f)
    with open('./camerasettings/vid.json','r') as f:
        vs = json.load(f)
    print('Loaded')
    return nc, dh, cs, vs 


def getNetworkParams(cam, showit=True):
    """ retrieve or display the camera network settings

    Args:
        cam : canera object
        showit (bool, optional): whether to show the info or just return it. Defaults to True 

    Returns:
        json block containing the config
    """
    nc=cam.get_info("NetWork.NetCommon")
    dh=cam.get_info("NetWork.NetDHCP")

    if showit is True:
        print('IP Address  : ', iptoString(nc['HostIP']))
        print('---------')
        pprint.pprint(nc)
        print('---------')
        pprint.pprint(dh)
    return nc, dh


def getEncodeParams(cam, showit=True):
    """ Read the Encode section of the camera config

    Args:
        cam - the camera 
        saveit (bool, optional): whether we're being called so the data can be saved. Defaults to True.

    Returns:
        json block containing the config
    """
    vidinfo = cam.get_info("Simplify.Encode")
    if showit is True:
        pprint.pprint(vidinfo)
    return vidinfo


def getCameraParams(cam, showit=True):
    """ display or retrueve the Camera section of the camera config

    Args:
        cam - the camera 
        saveit (bool, optional): whether we're being called so the data can be saved. Defaults to True.

    Returns:
        json block containing the config
    """
    caminfo = cam.get_info("Camera")
    p1 = caminfo['Param'][0]
    p2 = caminfo['ParamEx'][0]
    if showit is True:
        pprint.pprint(p1)
        pprint.pprint(p2)
    return caminfo


def setEncodeParam(cam, opts):
    """ Set a parameter in the Encode section of the camera config
        Note: a different approach has to be taken here than for camera params
        as its not possible to set individual parameters without crashing the camera
    Args:
        cam - the camera 
        opts - array of fields, subfields and the value to set
    """
    intflds=['FPS','BitRate','GOP','Quality']

    params = cam.get_info("Simplify.Encode")
    fld=opts[1]
    if fld == 'Video':
        subfld=opts[2]
        val = opts[3]
        if subfld=='Compression' and val !='H.264' and val != 'H.265':
            print('Compression must be H.264 or H.265')
            return 
        if subfld=='Resolution' and val !='720P' and val != '1080P' and val !='3M':
            print('Resolution must be 720P, 1080P or 3M')
            return 
        if subfld=='BitRateControl' and val !='CBR' and val !='VBR':
            print('BitRateControl must be VBR or CBR')
            return
        if subfld in intflds:
            val = int(val)
        params[0]['MainFormat']['Video'][subfld] = val
    else:
        val = opts[2]
        if val!=0 and val!=1:
            print('AudioEnable and VideoEnable must be 1 or 0')
            return 
        subfld=''
        params[0]['MainFormat'][fld]=val
    cam.set_info("Simplify.Encode", params)
    print('Set {} {} to {}'.format(fld, subfld, val))
    print('Camera Reboot required to take effect')


def setNetworkParam(cam, opts):
    """ Set a parameter in the Network section of the camera config

    Args:
        cam - the camera 
        opts - array of fields, subfields and the value to set
    """
    # top level field name
    fld=opts[1]
    # these fields are stored in the ParamEx.[0] block
    if fld == 'HostIP':
        val = opts[2]
        hexval = strIPtoHex(val)
        cam.set_info("NetWork.NetCommon.HostIP", hexval)

    elif fld == 'GateWay':
        val = opts[2]
        hexval = strIPtoHex(val)
        cam.set_info("NetWork.NetCommon.GateWay", hexval)

    elif fld == 'Submask':
        val = opts[2]
        hexval = strIPtoHex(val)
        cam.set_info("NetWork.NetCommon.Submask", hexval)

    elif fld == 'EnableDHCP':
        val = int(opts[2])
        if val == 1:
            cam.set_info("NetWork.NetDHCP.[0].Enable", 1)
        else:
            cam.set_info("NetWork.NetDHCP.[0].Enable", 0)
        dh = cam.get_info("NetWork.NetDHCP.[0]")
        print(dh)

    else:
        print('Options for SetParam Network are: HostIP, GateWay, Submask')
        print('followed by an ipaddress in xxx.xxx.xxx.xxx format')
        print('or EnableDHCP followed by 1 or 0')



def setCameraParam(cam, opts):
    """ Set a parameter in the Camera section of the camera config
        Individual parameters can be set and the change will take effect immediately 
    Args:
        cam - the camera 
        opts - array of fields, subfields and the value to set
    """
    # these fields are stored as integers. Others are Hex strings
    intfields=['AeSensitivity','Day_nfLevel','DncThr','ElecLevel',
        'IRCUTMode','IrcutSwap','Night_nfLevel', 'Level','AutoGain','Gain']
    styleFlds='typedefault','type1','type2'
    # top level field name
    fld=opts[1]
    # these fields are stored in the ParamEx.[0] block
    if fld == 'Style':
        val = opts[2]
        if val not in styleFlds:
            print('style must be one of ', styleFlds)
            return
        cam.set_info("Camera.ParamEx.[0]",{fld:val})
        print('Set Camera.ParamEx.[0].{} to {}'.format(fld, val))
    elif fld == 'BroadTrends': 
        subfld=opts[2]
        val = int(opts[3])
        fldToSet='Camera.ParamEx.[0].'+fld
        cam.set_info(fldToSet,{subfld:val})
        print('Set {} to {}'.format(fldToSet, val))
                
    # Exposuretime and gainparam have subfields
    elif fld == 'ExposureParam' or fld == 'GainParam':
        subfld=opts[2]
        val = int(opts[3])
        if subfld not in intfields:
            # the two non-int fields in ExposureParam are the exposure times. 
            # These are stored in microsconds converted ito hex strings.
            if val < 100 or val > 80000: 
                print('Exposure must be between 100 and 80000 microsecs')
                return
            val ="0x%8.8X" % (int(val))
        fldToSet='Camera.Param.[0].'+fld
        cam.set_info(fldToSet,{subfld:val})
        print('Set {} to {}'.format(fldToSet, val))
    else:
        # other fields do not have subfields
        val = int(opts[2])
        if fld not in intfields:
            val ="0x%8.8X" % val
        cam.set_info("Camera.Param.[0]",{fld:val})
        print('Set Camera.Param.[0].{} to {}'.format(fld, val))


def setParameter(cam, opts):
    """ Set a parameter in various sections of the camera config

    Args:
        cam - the camera 
        opts - array of fields, subfields and the value to set
    """
    if len(opts) < 3:
        print('Not enough parameters, need at least block, field, value')
    if opts[0] == 'Camera':
        setCameraParam(cam, opts)
    elif opts[0] == 'Encode':
        setEncodeParam(cam, opts)
    elif opts[0] == 'Network':
        setNetworkParam(cam, opts)
    else:
        print('Setting not currently supported for', opts)


def dvripCall(cam, cmd, opts):
    """ retrieve or display the camera network settings

    Args:
        cam  - the camera
        cmd  - the command to execute
        opts - optional list of parameters to be passed to SetParam
    """
    if cmd == 'GetHostname':
        nc,_=getNetworkParams(cam, False)
        print(nc['HostName'])

    elif cmd == 'GetNetConfig':
        getNetworkParams(cam, True)

    elif cmd == 'reboot':
        rebootCamera(cam)

    elif cmd == 'GetCameraParams':
        getCameraParams(cam, True)
    
    elif cmd == 'GetEncodeParams':
        getEncodeParams(cam, True)

    elif cmd == 'GetSettings':
        getNetworkParams(cam, True)
        getCameraParams(cam, True)
        getEncodeParams(cam, True)

    elif cmd =='SaveSettings':
        nc, dh = getNetworkParams(cam, False)
        cs = getCameraParams(cam, False)
        vs = getEncodeParams(cam, False)
        saveToFile(nc, dh, cs, vs)

    elif cmd == 'LoadSettings':
        nc, dh, cs, vs = loadFromFile()
        cam.set_info("NetWork.NetCommon", nc)
        cam.set_info("NetWork.NetDHCP", dh)
        cam.set_info("Camera",cs)
        cam.set_info("Simplify.Encode", vs)
        rebootCamera(cam)

    elif cmd == 'SetParam':
        setParameter(cam, opts)

    else:
        print('System Info')
        ugi=cam.get_upgrade_info()
        print(ugi['Hardware'])


def cameraControl(camera_ip, cmd, opts=''):
    """CameraControl - main entry point to the module

    Args:
        camera_ip (string): IPAddress of camera in dotted form eg 192.168.1.10
        cmd (string): Command to be executed
        opts (array of strings): Optional array of field, subfield and value for the SetParam command
    """
    # Process the IP camera control command
    cam = dvr.DVRIPCam(camera_ip, "admin", "")
    if cam.login():
        try:
            dvripCall(cam, cmd, opts)
        except:
            print('error executing command - probably not supported')
    else:
        print("Failure. Could not connect.")
    cam.close()


def cameraControlV2(config, cmd, opts=''):
    if str(config.deviceID).isdigit():
        print('Error: this utility only works with IP cameras')
        exit(1)
    # extract IP from config file
    camera_ip = re.findall(r"[0-9]+(?:\.[0-9]+){3}", config.deviceID)[0]

    if sys.version_info.major < 3:
        cc27.onvifCommand(config, cmd)
    else:
        cameraControl(camera_ip, cmd, opts)


if __name__ == '__main__':
    """Main function
    Args:
        command - the command you want to execute
        opts - optional list of fields and a value to pass to SetParam
    """

    # list of supported commands
    if sys.version_info.major < 3:
        cmd_list = ['reboot', 'GetHostname', 'GetDeviceInformation']
        opthelp=''
    else:
        cmd_list = ['reboot', 'GetHostname', 'GetSettings','GetDeviceInformation','GetNetConfig',
            'GetCameraParams','GetEncodeParams','SetParam','SaveSettings', 'LoadSettings']
        opthelp='optional parameters for SetParam for example Camera ElecLevel 70 \n' \
            'will set the AE Ref to 70.\n To see possibilities, execute GetSettings first'
<<<<<<< HEAD
    usage = "Available commands " + str(cmd_list) + '\n' + opthelp
    parser = argparse.ArgumentParser(description='Controls CMS-Compatible IP camera',
=======

    usage = 'Available commands are\n' + str(cmd_list) + '\n' + opthelp

    parser = argparse.ArgumentParser(description='Controls CMS-Compatible IP camera', 
>>>>>>> 783a7610
        usage=usage)
    parser.add_argument('command', metavar='command', type=str, nargs=1, help=' | '.join(cmd_list))
    parser.add_argument('options', metavar='opts', type=str, nargs='*', help=opthelp)
    args = parser.parse_args()
    cmd = args.command[0]
    if args.options is not None:
        opts = args.options
    else:
        opts=''
        
    if cmd not in cmd_list:
        print('Error: command "{}" not supported'.format(cmd))
        exit(1)

    config = cr.parse('.config')

    cameraControlV2(config, cmd, opts)
    

"""Known Field mappings
These are available in Guides/imx2910config-maps.md

To set these values pass split at the dot if there is one, then call SetParam 
eg 
  SetParam ExposureParam Level 0
  SetParam DayNightColor 0
Decimals will be converted to hex strings if necesssary. 
"""<|MERGE_RESOLUTION|>--- conflicted
+++ resolved
@@ -4,24 +4,13 @@
 
     Note: if you're using Python 2 then only the GetHostname and reboot parameters are 
     supported. This is a limitation of the camera control library
-<<<<<<< HEAD
-=======
-
->>>>>>> 783a7610
+
     usage 1: 
     Python -m Utils.CameraControl command {opts}
     call with -h to get a list of supported commands
 
     Usage 2:
     >>> import Utils.CameraControl as cc
-<<<<<<< HEAD
-    >>> cc.cameraControl(ip_address,command, [opts])
-    >>> cc.cameraControlV2(config,command, [opts])
-
-    Parameters:
-    ip_address: dotted ipaddress of the camera
-    config: RMS config object 
-=======
     >>> cc.CameraControl(ip_address,command, [opts]) 
     >>> cc.CameraControlV2(config, command, [opts])
 
@@ -29,7 +18,6 @@
     ipaddress: string ip address in dotted form eg 1.2.3.4
     config: RMS config object
 
->>>>>>> 783a7610
     command: the command you want to execute. 
     opts: field and value to use when calling SetParam
 
@@ -492,15 +480,9 @@
             'GetCameraParams','GetEncodeParams','SetParam','SaveSettings', 'LoadSettings']
         opthelp='optional parameters for SetParam for example Camera ElecLevel 70 \n' \
             'will set the AE Ref to 70.\n To see possibilities, execute GetSettings first'
-<<<<<<< HEAD
+
     usage = "Available commands " + str(cmd_list) + '\n' + opthelp
     parser = argparse.ArgumentParser(description='Controls CMS-Compatible IP camera',
-=======
-
-    usage = 'Available commands are\n' + str(cmd_list) + '\n' + opthelp
-
-    parser = argparse.ArgumentParser(description='Controls CMS-Compatible IP camera', 
->>>>>>> 783a7610
         usage=usage)
     parser.add_argument('command', metavar='command', type=str, nargs=1, help=' | '.join(cmd_list))
     parser.add_argument('options', metavar='opts', type=str, nargs='*', help=opthelp)
